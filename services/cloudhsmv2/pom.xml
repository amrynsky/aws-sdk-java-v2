--- conflicted
+++ resolved
@@ -20,11 +20,7 @@
     <parent>
         <artifactId>services</artifactId>
         <groupId>software.amazon.awssdk</groupId>
-<<<<<<< HEAD
-        <version>2.0.0-preview-9</version>
-=======
         <version>2.0.0-preview-10-SNAPSHOT</version>
->>>>>>> 04543c0a
     </parent>
     <modelVersion>4.0.0</modelVersion>
 
