--- conflicted
+++ resolved
@@ -48,13 +48,8 @@
 
     @Override
     public <T> JsonResponseHandler<T> createResponseHandler(
-<<<<<<< HEAD
-            JsonOperationMetadata operationMetadata,
-            Unmarshaller<T, JsonUnmarshallerContext> responseUnmarshaller) {
-=======
         JsonOperationMetadata operationMetadata,
         Unmarshaller<T, JsonUnmarshallerContext> responseUnmarshaller) {
->>>>>>> f86592ff
         return new JsonResponseHandler<>(responseUnmarshaller, unmarshallers, jsonFactory,
                                          operationMetadata.isHasStreamingSuccessResponse(),
                                          operationMetadata.isPayloadJson());
