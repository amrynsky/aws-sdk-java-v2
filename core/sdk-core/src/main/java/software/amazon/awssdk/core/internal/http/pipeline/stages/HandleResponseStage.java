--- conflicted
+++ resolved
@@ -15,30 +15,12 @@
 
 package software.amazon.awssdk.core.internal.http.pipeline.stages;
 
-<<<<<<< HEAD
-import static software.amazon.awssdk.core.http.HttpResponseHandler.X_AMZN_REQUEST_ID_HEADER;
-import static software.amazon.awssdk.core.http.HttpResponseHandler.X_AMZ_ID_2_HEADER;
-
-import java.io.IOException;
-import java.util.Optional;
-import org.slf4j.Logger;
-import org.slf4j.LoggerFactory;
-=======
->>>>>>> aa3916c5
 import software.amazon.awssdk.annotations.SdkInternalApi;
 import software.amazon.awssdk.core.Response;
 import software.amazon.awssdk.core.http.HttpResponseHandler;
 import software.amazon.awssdk.core.internal.http.RequestExecutionContext;
 import software.amazon.awssdk.core.internal.http.pipeline.RequestPipeline;
-import software.amazon.awssdk.core.internal.http.pipeline.stages.utils.MetricUtils;
 import software.amazon.awssdk.http.SdkHttpFullResponse;
-<<<<<<< HEAD
-import software.amazon.awssdk.metrics.meter.Timer;
-import software.amazon.awssdk.metrics.metrics.SdkDefaultMetric;
-import software.amazon.awssdk.metrics.registry.MetricRegistry;
-import software.amazon.awssdk.utils.IoUtils;
-=======
->>>>>>> aa3916c5
 
 /**
  * Pipeline stage that executes an {@link HttpResponseHandler} to transform the response into a {@link Response}
@@ -55,110 +37,6 @@
 
     @Override
     public Response<OutputT> execute(SdkHttpFullResponse httpResponse, RequestExecutionContext context) throws Exception {
-<<<<<<< HEAD
-        boolean didRequestFail = true;
-        try {
-            recordResponseMetrics(httpResponse, context.attemptMetricRegistry());
-
-            Timer timer = MetricUtils.timer(context.attemptMetricRegistry(), SdkDefaultMetric.UNMARSHALLING_LATENCY);
-            Response<OutputT> response = timer.record(() -> handleResponse(httpResponse, context));
-
-            didRequestFail = response.isFailure();
-            return response;
-        } finally {
-            closeInputStreamIfNeeded(httpResponse, didRequestFail);
-        }
-    }
-
-    private Response<OutputT> handleResponse(SdkHttpFullResponse httpResponse,
-                                             RequestExecutionContext context)
-            throws IOException, InterruptedException {
-        if (httpResponse.isSuccessful()) {
-            OutputT response = handleSuccessResponse(httpResponse, context);
-            return Response.fromSuccess(response, httpResponse);
-        } else {
-            return Response.fromFailure(handleErrorResponse(httpResponse, context), httpResponse);
-        }
-    }
-
-    /**
-     * Handles a successful response from a service call by unmarshalling the results using the
-     * specified response handler.
-     *
-     * @return The contents of the response, unmarshalled using the specified response handler.
-     * @throws IOException If any problems were encountered reading the response contents from
-     *                     the HTTP method object.
-     */
-    private OutputT handleSuccessResponse(SdkHttpFullResponse httpResponse, RequestExecutionContext context)
-            throws IOException, InterruptedException {
-        try {
-            SdkStandardLogger.REQUEST_LOGGER.debug(() -> "Received successful response: " + httpResponse.statusCode());
-            return successResponseHandler.handle(httpResponse, context.executionAttributes());
-        } catch (IOException | InterruptedException | RetryableException e) {
-            throw e;
-        } catch (Exception e) {
-            if (e instanceof SdkException && ((SdkException) e).retryable()) {
-                throw (SdkException) e;
-            }
-
-            String errorMessage =
-                    "Unable to unmarshall response (" + e.getMessage() + "). Response Code: "
-                    + httpResponse.statusCode() + ", Response Text: " + httpResponse.statusText().orElse(null);
-            throw SdkClientException.builder().message(errorMessage).cause(e).build();
-        }
-    }
-
-    /**
-     * Responsible for handling an error response, including unmarshalling the error response
-     * into the most specific exception type possible, and throwing the exception.
-     *
-     * @throws IOException If any problems are encountering reading the error response.
-     */
-    private SdkException handleErrorResponse(SdkHttpFullResponse httpResponse,
-                                             RequestExecutionContext context)
-            throws IOException, InterruptedException {
-        try {
-            SdkException exception = errorResponseHandler.handle(httpResponse, context.executionAttributes());
-            exception.fillInStackTrace();
-            SdkStandardLogger.REQUEST_LOGGER.debug(() -> "Received error response: " + exception);
-            return exception;
-        } catch (InterruptedException | IOException e) {
-            throw e;
-        } catch (Exception e) {
-            String errorMessage = String.format("Unable to unmarshall error response (%s). " +
-                                                "Response Code: %d, Response Text: %s", e.getMessage(),
-                                                httpResponse.statusCode(), httpResponse.statusText().orElse("null"));
-            throw SdkClientException.builder().message(errorMessage).cause(e).build();
-        }
-    }
-
-    /**
-     * Close the input stream if required.
-     */
-    private void closeInputStreamIfNeeded(SdkHttpFullResponse httpResponse,
-                                          boolean didRequestFail) {
-        // Always close on failed requests. Close on successful requests unless it needs connection left open
-        if (didRequestFail || !successResponseHandler.needsConnectionLeftOpen()) {
-            Optional.ofNullable(httpResponse)
-                    .flatMap(SdkHttpFullResponse::content) // If no content, no need to close
-                    .ifPresent(s -> IoUtils.closeQuietly(s, log));
-        }
-=======
         return responseHandler.handle(httpResponse, context.executionAttributes());
->>>>>>> aa3916c5
-    }
-
-    private void recordResponseMetrics(SdkHttpFullResponse httpResponse, MetricRegistry metricRegistry) {
-        MetricUtils.registerConstantGauge(httpResponse.statusCode(), metricRegistry, SdkDefaultMetric.HTTP_STATUS_CODE);
-
-        httpResponse.firstMatchingHeader(X_AMZN_REQUEST_ID_HEADER)
-                    .ifPresent(id ->  MetricUtils.registerConstantGauge(id,
-                                                                        metricRegistry,
-                                                                        SdkDefaultMetric.AWS_REQUEST_ID));
-
-        httpResponse.firstMatchingHeader(X_AMZ_ID_2_HEADER)
-                    .ifPresent(id2 ->  MetricUtils.registerConstantGauge(id2,
-                                                                         metricRegistry,
-                                                                         SdkDefaultMetric.EXTENDED_REQUEST_ID));
     }
 }