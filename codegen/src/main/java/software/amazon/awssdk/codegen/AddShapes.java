/*
 * Copyright 2010-2018 Amazon.com, Inc. or its affiliates. All Rights Reserved.
 *
 * Licensed under the Apache License, Version 2.0 (the "License").
 * You may not use this file except in compliance with the License.
 * A copy of the License is located at
 *
 *  http://aws.amazon.com/apache2.0
 *
 * or in the "license" file accompanying this file. This file is distributed
 * on an "AS IS" BASIS, WITHOUT WARRANTIES OR CONDITIONS OF ANY KIND, either
 * express or implied. See the License for the specific language governing
 * permissions and limitations under the License.
 */

package software.amazon.awssdk.codegen;

import static software.amazon.awssdk.codegen.internal.TypeUtils.getDataTypeMapping;
import static software.amazon.awssdk.codegen.internal.Utils.capitalize;
import static software.amazon.awssdk.codegen.internal.Utils.isListShape;
import static software.amazon.awssdk.codegen.internal.Utils.isMapShape;
import static software.amazon.awssdk.codegen.internal.Utils.isScalar;

import java.util.List;
import java.util.Map;
import software.amazon.awssdk.codegen.internal.TypeUtils;
import software.amazon.awssdk.codegen.model.config.customization.CustomizationConfig;
import software.amazon.awssdk.codegen.model.intermediate.EnumModel;
import software.amazon.awssdk.codegen.model.intermediate.ListModel;
import software.amazon.awssdk.codegen.model.intermediate.MapModel;
import software.amazon.awssdk.codegen.model.intermediate.MemberModel;
import software.amazon.awssdk.codegen.model.intermediate.ParameterHttpMapping;
import software.amazon.awssdk.codegen.model.intermediate.Protocol;
import software.amazon.awssdk.codegen.model.intermediate.ReturnTypeModel;
import software.amazon.awssdk.codegen.model.intermediate.ShapeModel;
import software.amazon.awssdk.codegen.model.intermediate.VariableModel;
import software.amazon.awssdk.codegen.model.service.Location;
import software.amazon.awssdk.codegen.model.service.Member;
import software.amazon.awssdk.codegen.model.service.ServiceModel;
import software.amazon.awssdk.codegen.model.service.Shape;
import software.amazon.awssdk.codegen.naming.NamingStrategy;
import software.amazon.awssdk.utils.StringUtils;
import software.amazon.awssdk.utils.Validate;

abstract class AddShapes {

    private final IntermediateModelBuilder builder;
    private final NamingStrategy namingStrategy;

    AddShapes(IntermediateModelBuilder builder) {
        this.builder = builder;
        this.namingStrategy = builder.getNamingStrategy();
    }

    protected final TypeUtils getTypeUtils() {
        return builder.getTypeUtils();
    }

    protected final NamingStrategy getNamingStrategy() {
        return namingStrategy;
    }

    protected final ServiceModel getServiceModel() {
        return builder.getService();
    }

    protected final CustomizationConfig getCustomizationConfig() {
        return builder.getCustomConfig();
    }

    protected final ShapeModel generateShapeModel(String javaClassName, String shapeName) {
        ShapeModel shapeModel = new ShapeModel(shapeName);
        shapeModel.setShapeName(javaClassName);
        Shape shape = getServiceModel().getShapes().get(shapeName);

        shapeModel.setDocumentation(shape.getDocumentation());
        shapeModel.setVariable(new VariableModel(getNamingStrategy().getVariableName(javaClassName),
                                                 javaClassName));
        // contains the list of c2j member names that are required for this shape.
        shapeModel.setRequired(shape.getRequired());
        shapeModel.setDeprecated(shape.isDeprecated());
        shapeModel.setWrapper(shape.isWrapper());
        shapeModel.withIsEventStream(shape.isEventStream());
        shapeModel.withIsEvent(shape.isEvent());

        boolean hasHeaderMember = false;
        boolean hasStatusCodeMember = false;
        boolean hasPayloadMember = false;
        boolean hasStreamingMember = false;

        Map<String, Member> members = shape.getMembers();

        if (members != null) {
            for (Map.Entry<String, Member> memberEntry : members.entrySet()) {

                String c2jMemberName = memberEntry.getKey();
                Member c2jMemberDefinition = memberEntry.getValue();
                Shape parentShape = shape;

                MemberModel memberModel = generateMemberModel(c2jMemberName, c2jMemberDefinition,
                                                              getProtocol(), parentShape,
                                                              getServiceModel().getShapes());

                if (memberModel.getHttp().getLocation() == Location.HEADER) {
                    hasHeaderMember = true;

                } else if (memberModel.getHttp().getLocation() == Location.STATUS_CODE) {
                    hasStatusCodeMember = true;

                } else if (memberModel.getHttp().getIsPayload()) {
                    hasPayloadMember = true;
                    if (memberModel.getHttp().getIsStreaming()) {
                        hasStreamingMember = true;
                    }
                }

                shapeModel.addMember(memberModel);
            }

            shapeModel.withHasHeaderMember(hasHeaderMember)
                    .withHasStatusCodeMember(hasStatusCodeMember)
                    .withHasPayloadMember(hasPayloadMember)
                    .withHasStreamingMember(hasStreamingMember);
        }

        List<String> enumValues = shape.getEnumValues();
        if (enumValues != null && !enumValues.isEmpty()) {
            for (String enumValue : enumValues) {
                shapeModel.addEnum(
                        new EnumModel(getNamingStrategy().getEnumValueName(enumValue), enumValue));
            }
        }

        return shapeModel;
    }

    private MemberModel generateMemberModel(String c2jMemberName, Member c2jMemberDefinition,
                                            String protocol, Shape parentShape,
                                            Map<String, Shape> allC2jShapes) {
        String c2jShapeName = c2jMemberDefinition.getShape();
        Shape c2jShape = allC2jShapes.get(c2jShapeName);
        String variableName = getNamingStrategy().getVariableName(c2jMemberName);
        String variableType = getTypeUtils().getJavaDataType(allC2jShapes, c2jShapeName);
        String variableDeclarationType = getTypeUtils()
                .getJavaDataType(allC2jShapes, c2jShapeName, getCustomizationConfig());

        //If member is idempotent, then it should be of string type
        //Else throw IllegalArgumentException.
        if (c2jMemberDefinition.isIdempotencyToken() &&
            !variableType.equals(String.class.getSimpleName())) {
            throw new IllegalArgumentException(c2jMemberName +
                                               " is idempotent. It's shape should be string type but it is of " +
                                               variableType + " type.");
        }


        MemberModel memberModel = new MemberModel();

        memberModel.withC2jName(c2jMemberName)
                   .withC2jShape(c2jShapeName)
                   .withName(capitalize(c2jMemberName))
                   .withVariable(new VariableModel(variableName, variableType, variableDeclarationType)
                                         .withDocumentation(c2jMemberDefinition.getDocumentation()))
                   .withSetterModel(new VariableModel(variableName, variableType, variableDeclarationType))
                   .withGetterModel(new ReturnTypeModel(variableType))
                   .withTimestampFormat(resolveTimestampFormat(c2jMemberDefinition, c2jShape))
                   .withJsonValue(c2jMemberDefinition.getJsonValue());
        memberModel.setDocumentation(c2jMemberDefinition.getDocumentation());
        memberModel.setDeprecated(c2jMemberDefinition.isDeprecated());
        memberModel
                .withFluentGetterMethodName(namingStrategy.getFluentGetterMethodName(c2jMemberName, c2jShape))
                .withFluentEnumGetterMethodName(namingStrategy.getFluentEnumGetterMethodName(c2jMemberName, c2jShape))
                .withFluentSetterMethodName(namingStrategy.getFluentSetterMethodName(c2jMemberName, c2jShape))
                .withFluentEnumSetterMethodName(namingStrategy.getFluentEnumSetterMethodName(c2jMemberName, c2jShape))
                .withBeanStyleGetterMethodName(namingStrategy.getBeanStyleGetterMethodName(c2jMemberName))
                .withBeanStyleSetterMethodName(namingStrategy.getBeanStyleSetterMethodName(c2jMemberName));
        memberModel.setIdempotencyToken(c2jMemberDefinition.isIdempotencyToken());
        memberModel.setEventPayload(c2jMemberDefinition.isEventPayload());
        memberModel.setEventHeader(c2jMemberDefinition.isEventHeader());

        // Pass the xmlNameSpace from the member reference
        if (c2jMemberDefinition.getXmlNamespace() != null) {
            memberModel.setXmlNameSpaceUri(c2jMemberDefinition.getXmlNamespace().getUri());
        }

        // Additional member model metadata for list/map/enum types
        fillContainerTypeMemberMetadata(allC2jShapes, c2jMemberDefinition.getShape(), memberModel,
                                        protocol);

        ParameterHttpMapping httpMapping = generateParameterHttpMapping(parentShape,
                                                                              c2jMemberName,
                                                                              c2jMemberDefinition,
                                                                              protocol,
                                                                              allC2jShapes);

        String payload = parentShape.getPayload();

        boolean shapeIsStreaming = c2jShape.isStreaming();
        boolean memberIsStreaming = c2jMemberDefinition.isStreaming();
        boolean payloadIsStreaming = shapeIsStreaming || memberIsStreaming;

        httpMapping.withPayload(payload != null && payload.equals(c2jMemberName))
                .withStreaming(payloadIsStreaming);

        memberModel.setHttp(httpMapping);

        return memberModel;
    }

    private String resolveTimestampFormat(Member c2jMemberDefinition, Shape c2jShape) {
        return c2jMemberDefinition.getTimestampFormat() != null ?
               c2jMemberDefinition.getTimestampFormat() : c2jShape.getTimestampFormat();
    }

    private ParameterHttpMapping generateParameterHttpMapping(Shape parentShape,
                                                              String memberName,
                                                              Member member,
                                                              String protocol,
                                                              Map<String, Shape> allC2jShapes) {

        ParameterHttpMapping mapping = new ParameterHttpMapping();

        Shape memberShape = allC2jShapes.get(member.getShape());
        mapping.withLocation(Location.forValue(member.getLocation()))
               .withPayload(member.isPayload()).withStreaming(member.isStreaming())
               .withFlattened(isFlattened(member, memberShape))
               .withUnmarshallLocationName(deriveUnmarshallerLocationName(memberShape, memberName, member))
               .withMarshallLocationName(
                        deriveMarshallerLocationName(memberShape, memberName, member, protocol))
               .withIsGreedy(isGreedy(parentShape, allC2jShapes, mapping));

        return mapping;
    }

    private boolean isFlattened(Member member, Shape memberShape) {
        return member.isFlattened()
               || memberShape.isFlattened();
    }

    /**
     * @param parentShape  Shape containing the member in question.
     * @param allC2jShapes All shapes in the service model.
     * @param mapping      Mapping being built.
     * @return True if the member is bound to a greedy label, false otherwise.
     */
    private boolean isGreedy(Shape parentShape, Map<String, Shape> allC2jShapes, ParameterHttpMapping mapping) {
        if (mapping.getLocation() == Location.URI) {
            // If the location is URI we can assume the parent shape is an input shape.
            String requestUri = findRequestUri(parentShape, allC2jShapes);
            if (requestUri.contains(String.format("{%s+}", mapping.getMarshallLocationName()))) {
                return true;
            }
        }
        return false;
    }

    /**
     * Given an input shape, finds the Request URI for the operation that input is referenced from.
     *
     * @param parentShape  Input shape to find operation's request URI for.
     * @param allC2jShapes All shapes in the service model.
     * @return Request URI for operation.
     * @throws RuntimeException If operation can't be found.
     */
    private String findRequestUri(Shape parentShape, Map<String, Shape> allC2jShapes) {
        return builder.getService().getOperations().values().stream()
                .filter(o -> o.getInput() != null)
                .filter(o -> allC2jShapes.get(o.getInput().getShape()).equals(parentShape))
                .map(o -> o.getHttp().getRequestUri())
                .findFirst().orElseThrow(() -> new RuntimeException("Could not find request URI for input shape"));
    }

<<<<<<< HEAD
    private String deriveUnmarshallerLocationName(Shape memberShape, String memberName, Member member) {
        String locationName;
        if (memberShape.getListMember() != null && memberShape.isFlattened()) {
            locationName = memberShape.getListMember().getLocationName() == null ?
                           member.getLocationName() : memberShape.getListMember().getLocationName();
        } else {
            locationName = member.getLocationName();
        }
=======
    private String deriveUnmarshallerLocationName(String memberName, Member member) {

        String locationName = member.getLocationName();
>>>>>>> 895a2634

        if (locationName != null && !locationName.trim().isEmpty()) {
            return locationName;
        }

        return memberName;
    }

<<<<<<< HEAD
    private String deriveMarshallerLocationName(Shape memberShape, String memberName, Member member, String protocol) {
=======
    private String deriveMarshallerLocationName(String memberName, Member member, String protocol) {
>>>>>>> 895a2634
        String queryName = member.getQueryName();
        if (queryName != null && !queryName.trim().isEmpty()) {
            return queryName;
        } else {
<<<<<<< HEAD
            String locationName = memberShape.getListMember() != null && memberShape.isFlattened() && !protocol.equals("ec2") ?
                                  memberShape.getListMember().getLocationName() : member.getLocationName();
=======
            String locationName = member.getLocationName();
>>>>>>> 895a2634
            if (locationName != null && !locationName.trim().isEmpty()) {
                if (protocol.equals(Protocol.EC2.getValue())) {
                    return StringUtils.upperCase(locationName.substring(0, 1)) +
                           locationName.substring(1);
                }
                return locationName;
            } else {
                return memberName;
            }
        }
    }

    private void fillContainerTypeMemberMetadata(Map<String, Shape> c2jShapes,
                                                 String memberC2jShapeName, MemberModel memberModel,
                                                 String protocol) {

        Shape memberC2jShape = c2jShapes.get(memberC2jShapeName);

        if (isListShape(memberC2jShape)) {
            Member listMemberDefinition = memberC2jShape.getListMember();
            String listMemberC2jShapeName = listMemberDefinition.getShape();

            MemberModel listMemberModel = generateMemberModel("member", listMemberDefinition, protocol,
                                                              memberC2jShape, c2jShapes);
            String listImpl = getDataTypeMapping(TypeUtils.TypeKey.LIST_DEFAULT_IMPL);
            memberModel.setListModel(
                    new ListModel(getTypeUtils().getJavaDataType(c2jShapes, listMemberC2jShapeName),
                                  memberC2jShape.getListMember().getLocationName(), listImpl,
                                  getDataTypeMapping(TypeUtils.TypeKey.LIST_INTERFACE), listMemberModel));
        } else if (isMapShape(memberC2jShape)) {
            Member mapKeyMemberDefinition = memberC2jShape.getMapKeyType();
            String mapKeyShapeName = mapKeyMemberDefinition.getShape();
            Shape mapKeyShape = c2jShapes.get(mapKeyShapeName);

            Member mapValueMemberDefinition = memberC2jShape.getMapValueType();

            // Complex map keys are not supported.
            Validate.isTrue(isScalar(mapKeyShape), "The key type of %s must be a scalar!", mapKeyShapeName);

            MemberModel mapKeyModel = generateMemberModel("key", mapKeyMemberDefinition, protocol,
                                                          memberC2jShape, c2jShapes);
            MemberModel mapValueModel = generateMemberModel("value", mapValueMemberDefinition, protocol,
                                                            memberC2jShape, c2jShapes);
            String mapImpl = getDataTypeMapping(TypeUtils.TypeKey.MAP_DEFAULT_IMPL);

            String keyLocation = memberC2jShape.getMapKeyType().getLocationName() != null ?
                    memberC2jShape.getMapKeyType().getLocationName() : "key";

            String valueLocation = memberC2jShape.getMapValueType().getLocationName() != null ?
                    memberC2jShape.getMapValueType().getLocationName() : "value";

            memberModel.setMapModel(new MapModel(mapImpl,
                                                 getDataTypeMapping(TypeUtils.TypeKey.MAP_INTERFACE),
                                                 keyLocation,
                                                 mapKeyModel,
                                                 valueLocation,
                                                 mapValueModel));

        } else if (memberC2jShape.getEnumValues() != null) { // enum values
            memberModel.withEnumType(getNamingStrategy().getJavaClassName(memberC2jShapeName));
        }
    }

    protected String getProtocol() {
        return getServiceModel().getMetadata().getProtocol();
    }
}<|MERGE_RESOLUTION|>--- conflicted
+++ resolved
@@ -270,7 +270,6 @@
                 .findFirst().orElseThrow(() -> new RuntimeException("Could not find request URI for input shape"));
     }
 
-<<<<<<< HEAD
     private String deriveUnmarshallerLocationName(Shape memberShape, String memberName, Member member) {
         String locationName;
         if (memberShape.getListMember() != null && memberShape.isFlattened()) {
@@ -279,11 +278,6 @@
         } else {
             locationName = member.getLocationName();
         }
-=======
-    private String deriveUnmarshallerLocationName(String memberName, Member member) {
-
-        String locationName = member.getLocationName();
->>>>>>> 895a2634
 
         if (locationName != null && !locationName.trim().isEmpty()) {
             return locationName;
@@ -292,21 +286,13 @@
         return memberName;
     }
 
-<<<<<<< HEAD
     private String deriveMarshallerLocationName(Shape memberShape, String memberName, Member member, String protocol) {
-=======
-    private String deriveMarshallerLocationName(String memberName, Member member, String protocol) {
->>>>>>> 895a2634
         String queryName = member.getQueryName();
         if (queryName != null && !queryName.trim().isEmpty()) {
             return queryName;
         } else {
-<<<<<<< HEAD
             String locationName = memberShape.getListMember() != null && memberShape.isFlattened() && !protocol.equals("ec2") ?
                                   memberShape.getListMember().getLocationName() : member.getLocationName();
-=======
-            String locationName = member.getLocationName();
->>>>>>> 895a2634
             if (locationName != null && !locationName.trim().isEmpty()) {
                 if (protocol.equals(Protocol.EC2.getValue())) {
                     return StringUtils.upperCase(locationName.substring(0, 1)) +
